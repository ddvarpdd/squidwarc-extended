<p align="center">
<img alt="Squidwarc" src="https://github.com/N0taN3rd/Squidwarc/blob/master/meta/logo.png?raw=true" width="30%">
</p>

**Squidwarc** is a high fidelity, user scriptable, archival crawler that uses Chrome or Chromium with or without a head.

**Squidwarc** aims to address the need for a high fidelity crawler akin to Heritrix while still being easy enough for the personal archivist to setup and use.

**Squidwarc** does not seek (at the moment) to dethrone Heritrix as the queen of wide archival crawls rather
seeks to address Heritrix's short comings namely:
- No JavaScript execution
- Everything is plain text
- Requiring configuration to know how to preserve the web
- Setup time and technical knowledge required of its users

For more information about this see
- [Adapting the Hypercube Model to Archive Deferred Representations and Their Descendants](https://arxiv.org/abs/1601.05142)
- [2012-10-10: Zombies in the Archives](http://ws-dl.blogspot.ca/2012/10/2012-10-10-zombies-in-archives.html)
- [2013-11-28: Replaying the SOPA Protest](http://ws-dl.blogspot.ca/2013/11/2013-11-28-replaying-sopa-protest.html)
- [2015-06-26: PhantomJS+VisualEvent or Selenium for Web Archiving?](http://ws-dl.blogspot.ca/2015/06/2015-06-26-phantomjsvisualevent-or.html)

**Squidwarc** is built using Node.js and [chrome-remote-interface](https://github.com/cyrus-and/chrome-remote-interface).

If you are unable to install Node on your system
then **Squidwarc** highly recommends [WARCreate](http://warcreate.com/) or [WAIL](https://github.com/N0taN3rd/wail/releases).   
WARCreate did this first and if it had not **Squidwarc** would not exist :two_hearts:

If recording the web is what you seek, **Squidwarc** highly recommends [Webrecorder](https://webrecorder.io/).


# Out Of The Box Crawls
### Page Only
Preserve the page such that there is no difference when replaying the page from viewing the page in a web browser at preservation time

### Page + Same Domain Links
Page Only option plus preserve all links found on the page that are on the same domain as the page

### Page + All internal and external links
Page + Same Domain Link option plus all links from other domains

#### Crawls Operate In Terms Of A Composite memento
A *memento* is an archived copy of a web resource [RFC 7089](http://www.rfc-editor.org/info/rfc7089).  The datetime when the copy was archived is called its *Memento-Datetime*.  A *composite memento* is a root resource such as an HTML web page and all of the embedded resources (images, CSS, etc.) required for a complete presentation.

More information about this terminology can be found via [ws-dl.blogspot.com](http://ws-dl.blogspot.com/search?q=composite)

The mode set is currently applied to the initial seed list and any discovered seeds have ```page-only``` applied to them

The application of the mode to the discovered seed is discussed in feature request [#13](https://github.com/N0taN3rd/Squidwarc/issues/13) 

# Usage

Run `npm install` or `yarn` before continuing in order to install the dependencies for this project.   

Once the dependencies have been installed you can execute `$ ./run-crawler.sh -c conf.json` or `$ node index.js -c conf.json` to start crawling!

Note that when using the provided `conf.json`, Squidwarc will automatically launch Chrome for you.

If you wish for Squidwarc to connect to an already running instance of Chrome please set `connect.launch` to false and ensure that the already running Chrome instance was launched using the `--remote-debugging-port=<port>` argument.

More information about the arguments Squidwarc is expecting can be viewed using `-h` or `--help`.

### Config file
The `config.json` file example below is provided for you without annotations as the annotations (comments) are not valid `json`

```js
{
  "mode": "page-only", // the mode you wish to crawl using
<<<<<<< HEAD
  "depth": 1, // how many hops out do you wish to crawl 
  
  // the crawls starting points
  "seeds": [
    "https://www.reuters.com/" 
=======
  "depth": 1, // how many hops out do you wish to crawl

  // path to the script you want Squidwarc to run per page. See `userFns.js` for more information
  "script": "./userFns.js",
  // the crawls starting points
  "seeds": [
    "https://www.instagram.com/visit_berlin/"
>>>>>>> 5174bc61
  ],

  "warc": {
    "naming": "url" // currently this is the only option supported do not change.....
<<<<<<< HEAD
=======
    "append": false // do you want this crawl to use a save all preserved data to a single WARC or WARC per page
>>>>>>> 5174bc61
  },
  
  // Chrome instance we are to connect to is running on host, port.  
  // must match --remote-debugging-port=<port> set when Squidwarc is connecting to an already running instance of  Chrome.
  // localhost is default host when only setting --remote-debugging-port
  "connect": {
    "launch": true, // if you want Squidward to attempt to launch the version of Chrome already on your system or not
    "host": "localhost",
    "port": 9222
  },
  
  // time is in milliseconds
  "crawlControl": {
    "globalWait": 60000, // maximum time spent visiting a page 
    "inflightIdle": 1000, // how long to wait for until network idle is determined when there are only `numInflight` (no response recieved) requests 
    "numInflight": 2, // when there are only N inflight (no response recieved) requests start network idle count down
    "navWait": 8000 // wait at maxium 8s for Chrome to navigate to a page
  }
}
```
[![JavaScript Style Guide](https://cdn.rawgit.com/feross/standard/master/badge.svg)](https://github.com/feross/standard)<|MERGE_RESOLUTION|>--- conflicted
+++ resolved
@@ -65,13 +65,6 @@
 ```js
 {
   "mode": "page-only", // the mode you wish to crawl using
-<<<<<<< HEAD
-  "depth": 1, // how many hops out do you wish to crawl 
-  
-  // the crawls starting points
-  "seeds": [
-    "https://www.reuters.com/" 
-=======
   "depth": 1, // how many hops out do you wish to crawl
 
   // path to the script you want Squidwarc to run per page. See `userFns.js` for more information
@@ -79,15 +72,11 @@
   // the crawls starting points
   "seeds": [
     "https://www.instagram.com/visit_berlin/"
->>>>>>> 5174bc61
   ],
 
   "warc": {
     "naming": "url" // currently this is the only option supported do not change.....
-<<<<<<< HEAD
-=======
     "append": false // do you want this crawl to use a save all preserved data to a single WARC or WARC per page
->>>>>>> 5174bc61
   },
   
   // Chrome instance we are to connect to is running on host, port.  
