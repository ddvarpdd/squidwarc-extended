--- conflicted
+++ resolved
@@ -77,11 +77,7 @@
       let { outlinks, links } = await crawler.getOutLinks()
       frontier.process(links)
       await crawler.genWARCForPage(outlinks)
-<<<<<<< HEAD
-	  frontier.addProcessed();
-=======
       frontier.addProcessed();
->>>>>>> c4faeba4
       Logger.logUpdate(frontier.size(), frontier.getProcessed())
       Logger.logLink(currentSeed);
     }
